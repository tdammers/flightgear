--- conflicted
+++ resolved
@@ -848,190 +848,6 @@
     }
 }
 
-<<<<<<< HEAD
-FGXMLAutopilotGroup::FGXMLAutopilotGroup() :
-  SGSubsystemGroup(),
-  average(0.0), // average/filtered prediction
-  v_last(0.0),  // last velocity
-  last_static_pressure(0.0),
-  vel(fgGetNode( "/velocities/airspeed-kt", true )),
-  // Estimate speed in 5,10 seconds
-  lookahead5(fgGetNode( "/autopilot/internal/lookahead-5-sec-airspeed-kt", true )),
-  lookahead10(fgGetNode( "/autopilot/internal/lookahead-10-sec-airspeed-kt", true )),
-  bug(fgGetNode( "/autopilot/settings/heading-bug-deg", true )),
-  mag_hdg(fgGetNode( "/orientation/heading-magnetic-deg", true )),
-  bug_error(fgGetNode( "/autopilot/internal/heading-bug-error-deg", true )),
-  fdm_bug_error(fgGetNode( "/autopilot/internal/fdm-heading-bug-error-deg", true )),
-  target_true(fgGetNode( "/autopilot/settings/true-heading-deg", true )),
-  true_hdg(fgGetNode( "/orientation/heading-deg", true )),
-  true_error(fgGetNode( "/autopilot/internal/true-heading-error-deg", true )),
-  target_nav1(fgGetNode( "/instrumentation/nav[0]/radials/target-auto-hdg-deg", true )),
-  true_nav1(fgGetNode( "/autopilot/internal/nav1-heading-error-deg", true )),
-  true_track_nav1(fgGetNode( "/autopilot/internal/nav1-track-error-deg", true )),
-  nav1_course_error(fgGetNode( "/autopilot/internal/nav1-course-error", true )),
-  nav1_selected_course(fgGetNode( "/instrumentation/nav[0]/radials/selected-deg", true )),
-  vs_fps(fgGetNode( "/velocities/vertical-speed-fps", true )),
-  vs_fpm(fgGetNode( "/autopilot/internal/vert-speed-fpm", true )),
-  static_pressure(fgGetNode( "/systems/static[0]/pressure-inhg", true )),
-  pressure_rate(fgGetNode( "/autopilot/internal/pressure-rate", true )),
-  track(fgGetNode( "/orientation/track-deg", true ))
-{
-}
-
-void FGXMLAutopilotGroup::update( double dt )
-{
-    // update all configured autopilots
-    SGSubsystemGroup::update( dt );
-
-    // update helper values
-    double v = vel->getDoubleValue();
-    double a = 0.0;
-    if ( dt > 0.0 ) {
-        a = (v - v_last) / dt;
-
-        if ( dt < 1.0 ) {
-            average = (1.0 - dt) * average + dt * a;
-        } else {
-            average = a;
-        }
-
-        lookahead5->setDoubleValue( v + average * 5.0 );
-        lookahead10->setDoubleValue( v + average * 10.0 );
-        v_last = v;
-    }
-
-    // Calculate heading bug error normalized to +/- 180.0
-    double diff = bug->getDoubleValue() - mag_hdg->getDoubleValue();
-    SG_NORMALIZE_RANGE(diff, -180.0, 180.0);
-    bug_error->setDoubleValue( diff );
-
-    fdm_bug_error->setDoubleValue( diff );
-
-    // Calculate true heading error normalized to +/- 180.0
-    diff = target_true->getDoubleValue() - true_hdg->getDoubleValue();
-    SG_NORMALIZE_RANGE(diff, -180.0, 180.0);
-    true_error->setDoubleValue( diff );
-
-    // Calculate nav1 target heading error normalized to +/- 180.0
-    diff = target_nav1->getDoubleValue() - true_hdg->getDoubleValue();
-    SG_NORMALIZE_RANGE(diff, -180.0, 180.0);
-    true_nav1->setDoubleValue( diff );
-
-    // Calculate true groundtrack
-    diff = target_nav1->getDoubleValue() - track->getDoubleValue();
-    SG_NORMALIZE_RANGE(diff, -180.0, 180.0);
-    true_track_nav1->setDoubleValue( diff );
-
-    // Calculate nav1 selected course error normalized to +/- 180.0
-    diff = nav1_selected_course->getDoubleValue() - mag_hdg->getDoubleValue();
-    SG_NORMALIZE_RANGE( diff, -180.0, 180.0 );
-    nav1_course_error->setDoubleValue( diff );
-
-    // Calculate vertical speed in fpm
-    vs_fpm->setDoubleValue( vs_fps->getDoubleValue() * 60.0 );
-
-
-    // Calculate static port pressure rate in [inhg/s].
-    // Used to determine vertical speed.
-    if ( dt > 0.0 ) {
-        double current_static_pressure = static_pressure->getDoubleValue();
-        double current_pressure_rate = 
-            ( current_static_pressure - last_static_pressure ) / dt;
-
-        pressure_rate->setDoubleValue(current_pressure_rate);
-        last_static_pressure = current_static_pressure;
-    }
-}
-
-void FGXMLAutopilotGroup::reinit()
-{
-    for( vector<string>::size_type i = 0; i < _autopilotNames.size(); i++ ) {
-      FGXMLAutopilot * ap = (FGXMLAutopilot*)get_subsystem( _autopilotNames[i] );
-      if( ap == NULL ) continue; // ?
-      remove_subsystem( _autopilotNames[i] );
-      delete ap;
-    }
-    _autopilotNames.clear();
-    init();
-}
-
-void FGXMLAutopilotGroup::init()
-{
-    vector<SGPropertyNode_ptr> autopilotNodes = fgGetNode( "/sim/systems", true )->getChildren("autopilot");
-    if( autopilotNodes.size() == 0 ) {
-        SG_LOG( SG_ALL, SG_WARN, "No autopilot configuration specified for this model!");
-        return;
-    }
-
-    for( vector<SGPropertyNode_ptr>::size_type i = 0; i < autopilotNodes.size(); i++ ) {
-        SGPropertyNode_ptr pathNode = autopilotNodes[i]->getNode( "path" );
-        if( pathNode == NULL ) {
-            SG_LOG( SG_ALL, SG_WARN, "No autopilot configuration file specified for this autopilot!");
-            continue;
-        }
-
-        string apName;
-        SGPropertyNode_ptr nameNode = autopilotNodes[i]->getNode( "name" );
-        if( nameNode != NULL ) {
-            apName = nameNode->getStringValue();
-        } else {
-          std::ostringstream buf;
-          buf <<  "unnamed_autopilot_" << i;
-          apName = buf.str();
-        }
-
-        if( get_subsystem( apName.c_str() ) != NULL ) {
-            SG_LOG( SG_ALL, SG_ALERT, "Duplicate autopilot configuration name " << apName << " ignored" );
-            continue;
-        }
-
-        SGPath config( globals->get_fg_root() );
-        config.append( pathNode->getStringValue() );
-
-        SG_LOG( SG_ALL, SG_INFO, "Reading autopilot configuration from " << config.str() );
-        // FGXMLAutopilot
-        FGXMLAutopilot * ap = new FGXMLAutopilot;
-        try {
-            SGPropertyNode_ptr root = new SGPropertyNode();
-            readProperties( config.str(), root );
-
-
-            if ( ! ap->build( root ) ) {
-                SG_LOG( SG_ALL, SG_ALERT,
-                  "Detected an internal inconsistency in the autopilot configuration." << endl << " See earlier errors for details." );
-                delete ap;
-                continue;
-            }        
-        } catch (const sg_exception& e) {
-            SG_LOG( SG_AUTOPILOT, SG_ALERT, "Failed to load autopilot configuration: "
-                    << config.str() << ":" << e.getMessage() );
-            delete ap;
-            continue;
-        }
-
-        SG_LOG( SG_AUTOPILOT, SG_INFO, "adding  autopilot subsystem " << apName );
-        set_subsystem( apName, ap );
-        _autopilotNames.push_back( apName );
-    }
-
-    SGSubsystemGroup::init();
-}
-
-FGXMLAutopilot::FGXMLAutopilot() {
-}
-
-
-FGXMLAutopilot::~FGXMLAutopilot() {
-}
-
- 
-/* read all /sim/systems/autopilot[n]/path properties, try to read the file specified therein
- * and configure/add the digital filters specified in that file
- */
-void FGXMLAutopilot::init() 
-{
-}
-=======
 FGXMLAutoLogic::FGXMLAutoLogic(SGPropertyNode * node ) :
     FGXMLAutoComponent(),
     inverted(false)
@@ -1063,7 +879,6 @@
         enabled = false;
         do_feedback();
     }
->>>>>>> 90e313a8
 
     if ( !enabled || dt < SGLimitsd::min() ) 
         return;
@@ -1080,35 +895,6 @@
     set_output_value( i );
 }
 
-<<<<<<< HEAD
-bool FGXMLAutopilot::build( SGPropertyNode_ptr config_props ) {
-    SGPropertyNode *node;
-    int i;
-
-    int count = config_props->nChildren();
-    for ( i = 0; i < count; ++i ) {
-        node = config_props->getChild(i);
-        string name = node->getName();
-        // cout << name << endl;
-        SG_LOG( SG_AUTOPILOT, SG_BULK, "adding  autopilot component " << name );
-        if ( name == "pid-controller" ) {
-            components.push_back( new FGPIDController( node ) );
-        } else if ( name == "pi-simple-controller" ) {
-            components.push_back( new FGPISimpleController( node ) );
-        } else if ( name == "predict-simple" ) {
-            components.push_back( new FGPredictor( node ) );
-        } else if ( name == "filter" ) {
-            components.push_back( new FGDigitalFilter( node ) );
-        } else {
-            SG_LOG( SG_AUTOPILOT, SG_WARN, "Unknown top level autopilot section: " << name );
-//            return false;
-        }
-    }
-
-    return true;
-}
-
-=======
 
 FGXMLAutopilotGroup::FGXMLAutopilotGroup() :
   SGSubsystemGroup()
@@ -1338,7 +1124,6 @@
     return true;
 }
 
->>>>>>> 90e313a8
 /*
  * Update the list of autopilot components
  */
