--- conflicted
+++ resolved
@@ -208,15 +208,10 @@
   }
   
   FGScheduledFlight* flight = flights.front();
-<<<<<<< HEAD
-  if (!deptime)
-    deptime = flight->getDepartureTime();
-=======
   if (!deptime) {
     deptime = flight->getDepartureTime();
     //cerr << "Settiing departure time " << deptime << endl;
   }
->>>>>>> e004e435
     
   if (AIManagerRef) {
     // Check if this aircraft has been released. 
