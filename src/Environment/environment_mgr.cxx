--- conflicted
+++ resolved
@@ -23,8 +23,6 @@
 #ifdef HAVE_CONFIG_H
 #  include <config.h>
 #endif
-
-#include <cstring>
 
 #include <simgear/constants.h>
 #include <simgear/debug/logstream.hxx>
@@ -294,16 +292,8 @@
   
   _environment->set_elevation_ft(fgGetDouble("/position/altitude-ft"));
   _environment->set_local_weather_lift_fps(fgGetDouble("/local-weather/current/thermal-lift"));
-<<<<<<< HEAD
-  osg::Vec3 windVec(-_environment->get_wind_from_north_fps(),
+  osg::Vec3 windVec(_environment->get_wind_from_north_fps(),
                     -_environment->get_wind_from_east_fps(),
-                    _environment->get_wind_from_down_fps());
-  // simgear::Particles::setWindVector(windVec * SG_FEET_TO_METER);
-  simgear::Particles::setWindFrom( _environment->get_wind_from_heading_deg(),
-				   _environment->get_wind_speed_kt() );
-=======
-  osg::Vec3 windVec(_environment->get_wind_from_north_fps(),
-					-_environment->get_wind_from_east_fps(),
                     0);
   	  // SG_LOG(SG_GENERAL, SG_ALERT, "-_environment->get_wind_from_north_mps() " <<
 		   //_environment->get_wind_from_north_fps() * SG_FEET_TO_METER
@@ -311,12 +301,13 @@
 		   //<< -_environment->get_wind_from_east_fps() * SG_FEET_TO_METER
 		   //);
 
-  simgear::Particles::setWindVector(windVec * SG_FEET_TO_METER);
+  // simgear::Particles::setWindVector(windVec * SG_FEET_TO_METER);
+  simgear::Particles::setWindFrom( _environment->get_wind_from_heading_deg(),
+				   _environment->get_wind_speed_kt() );
   //double wind_true_deg = _environment->get_wind_from_heading_deg();
   //simgear::Particles::setWindFrom( wind_true_deg,
   //                                _environment->get_wind_speed_kt() );
 
->>>>>>> da8251d1
 }
 
 FGEnvironment
