--- conflicted
+++ resolved
@@ -956,11 +956,7 @@
 
 void FGAIBallistic::handle_expiry() {
 
-<<<<<<< HEAD
-    //SG_LOG(SG_GENERAL, SG_DEBUG, "AIBallistic: handle_expiry " << pos.getElevationM());
-=======
     //SG_LOG(SG_AI, SG_DEBUG, "AIBallistic: handle_expiry " << pos.getElevationM());
->>>>>>> b12f127c
 
     report_impact(pos.getElevationM());
     _expiry_reported = true;
